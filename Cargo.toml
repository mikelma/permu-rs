[package]
name = "permu-rs"
<<<<<<< HEAD
version = "0.1.4"
=======
version = "0.1.3-1"
>>>>>>> 40a40e7b

authors = ["mikelma <mikelma7@gmail.com>"]
edition = "2018"
description = "A collection of utilities for permutations. It contains useful tools to create, manage and experiment with permutations."
license = "MIT OR Apache-2.0"
repository = "https://github.com/mikelma/permu-rs/tree/master"
keywords = ["permutation", "permutations", "QAP", "PFSP", "combinatorial"]
readme = "README.md"

# See more keys and their definitions at https://doc.rust-lang.org/cargo/reference/manifest.html

[dependencies]
rand = "0.4.0"

[dev-dependencies]
criterion = "0.2"

[[bench]]
name = "bench"
harness = false<|MERGE_RESOLUTION|>--- conflicted
+++ resolved
@@ -1,11 +1,6 @@
 [package]
 name = "permu-rs"
-<<<<<<< HEAD
 version = "0.1.4"
-=======
-version = "0.1.3-1"
->>>>>>> 40a40e7b
-
 authors = ["mikelma <mikelma7@gmail.com>"]
 edition = "2018"
 description = "A collection of utilities for permutations. It contains useful tools to create, manage and experiment with permutations."
